import type { Page } from "@playwright/test";
import { test, expect } from "@playwright/test";

import { UNSAFE_ServerMode as ServerMode } from "@react-router/server-runtime";
import {
  createAppFixture,
  createFixture,
  js,
} from "./helpers/create-fixture.js";
import type { Fixture, AppFixture } from "./helpers/create-fixture.js";
import { PlaywrightFixture } from "./helpers/playwright-fixture.js";

test.describe("ErrorBoundary", () => {
  let fixture: Fixture;
  let appFixture: AppFixture;
  let oldConsoleError: () => void;

  test.beforeAll(async () => {
    fixture = await createFixture({
      singleFetch: true,
      files: {
        "app/root.tsx": js`
          import { Links, Meta, Outlet, Scripts } from "react-router-dom";

          export default function Root() {
            return (
              <html lang="en">
                <head>
                  <Meta />
                  <Links />
                </head>
                <body>
                  <main>
                    <Outlet />
                  </main>
                  <Scripts />
                </body>
              </html>
            );
          }
        `,

        "app/routes/parent.tsx": js`
          import {
            Link,
            Outlet,
            isRouteErrorResponse,
            useLoaderData,
            useRouteError,
          } from "react-router-dom";

          export function loader() {
            return "PARENT LOADER";
          }

          export default function Component() {
            return (
              <div>
                <nav>
                  <ul>
                    <li><Link to="/parent/child-with-boundary">Link</Link></li>
                    <li><Link to="/parent/child-with-boundary?type=error">Link</Link></li>
                    <li><Link to="/parent/child-with-boundary?type=response">Link</Link></li>
                    <li><Link to="/parent/child-with-boundary?type=render">Link</Link></li>
                    <li><Link to="/parent/child-without-boundary?type=error">Link</Link></li>
                    <li><Link to="/parent/child-without-boundary?type=response">Link</Link></li>
                    <li><Link to="/parent/child-without-boundary?type=render">Link</Link></li>
                  </ul>
                </nav>
                <p id="parent-data">{useLoaderData()}</p>
                <Outlet />
              </div>
            )
          }

          export function ErrorBoundary() {
            let error = useRouteError();
            return isRouteErrorResponse(error) ?
              <p id="parent-error-response">{error.status + ' ' + error.data}</p> :
              <p id="parent-error">{error.message}</p>;
          }
        `,

        "app/routes/parent.child-with-boundary.tsx": js`
          import {
            isRouteErrorResponse,
            useLoaderData,
            useLocation,
            useRouteError,
          } from "react-router-dom";

          export function loader({ request }) {
            let errorType = new URL(request.url).searchParams.get('type');
            if (errorType === 'response') {
              throw new Response('Loader Response', { status: 418 });
            } else if (errorType === 'error') {
              throw new Error('Loader Error');
            }
            return "CHILD LOADER";
          }

          export default function Component() {;
            let data = useLoaderData();
            if (new URLSearchParams(useLocation().search).get('type') === "render") {
              throw new Error("Render Error");
            }
            return <p id="child-data">{data}</p>;
          }

          export function ErrorBoundary() {
            let error = useRouteError();
            return isRouteErrorResponse(error) ?
              <p id="child-error-response">{error.status + ' ' + error.data}</p> :
              <p id="child-error">{error.message}</p>;
          }
        `,

        "app/routes/parent.child-without-boundary.tsx": js`
          import { useLoaderData, useLocation } from "react-router-dom";

          export function loader({ request }) {
            let errorType = new URL(request.url).searchParams.get('type');
            if (errorType === 'response') {
              throw new Response('Loader Response', { status: 418 });
            } else if (errorType === 'error') {
              throw new Error('Loader Error');
            }
            return "CHILD LOADER";
          }

          export default function Component() {;
            let data = useLoaderData();
            if (new URLSearchParams(useLocation().search).get('type') === "render") {
              throw new Error("Render Error");
            }
            return <p id="child-data">{data}</p>;
          }
        `,
      },
    });

    appFixture = await createAppFixture(fixture, ServerMode.Development);
  });

  test.afterAll(() => {
    appFixture.close();
  });

  test.beforeEach(({ page }) => {
    oldConsoleError = console.error;
    console.error = () => {};
  });

  test.afterEach(() => {
    console.error = oldConsoleError;
  });

  test.describe("without JavaScript", () => {
    test.use({ javaScriptEnabled: false });
    runBoundaryTests();
  });

  test.describe("with JavaScript", () => {
    test.use({ javaScriptEnabled: true });
    runBoundaryTests();

    test("Network errors that never reach the Remix server", async ({
      page,
    }) => {
      // Cause a .data request to trigger an HTTP error that never reaches the
      // Remix server, and ensure we properly handle it at the ErrorBoundary
      await page.route(/\/parent\/child-with-boundary\.data$/, (route) => {
        route.fulfill({ status: 500, body: "CDN Error!" });
      });
      let app = new PlaywrightFixture(appFixture, page);
      await app.goto("/parent");
      await app.clickLink("/parent/child-with-boundary");
<<<<<<< HEAD
      await waitForAndAssert(page, app, "#child-error", "CDN Error");
=======
      await waitForAndAssert(
        page,
        app,
        "#child-error",
        "Unable to decode turbo-stream response"
      );
>>>>>>> 13d6d438
    });
  });

  function runBoundaryTests() {
    test("No errors", async ({ page }) => {
      let app = new PlaywrightFixture(appFixture, page);
      await app.goto("/parent");
      await app.clickLink("/parent/child-with-boundary");
      await waitForAndAssert(page, app, "#child-data", "CHILD LOADER");
    });

    test("Throwing a Response to own boundary", async ({ page }) => {
      let app = new PlaywrightFixture(appFixture, page);
      await app.goto("/parent");
      await app.clickLink("/parent/child-with-boundary?type=response");
      await waitForAndAssert(
        page,
        app,
        "#child-error-response",
        "418 Loader Response"
      );
    });

    test("Throwing an Error to own boundary", async ({ page }) => {
      let app = new PlaywrightFixture(appFixture, page);
      await app.goto("/parent");
      await app.clickLink("/parent/child-with-boundary?type=error");
      await waitForAndAssert(page, app, "#child-error", "Loader Error");
    });

    test("Throwing a render error to own boundary", async ({ page }) => {
      let app = new PlaywrightFixture(appFixture, page);
      await app.goto("/parent");
      await app.clickLink("/parent/child-with-boundary?type=render");
      await waitForAndAssert(page, app, "#child-error", "Render Error");
    });

    test("Throwing a Response to parent boundary", async ({ page }) => {
      let app = new PlaywrightFixture(appFixture, page);
      await app.goto("/parent");
      await app.clickLink("/parent/child-without-boundary?type=response");
      await waitForAndAssert(
        page,
        app,
        "#parent-error-response",
        "418 Loader Response"
      );
    });

    test("Throwing an Error to parent boundary", async ({ page }) => {
      let app = new PlaywrightFixture(appFixture, page);
      await app.goto("/parent");
      await app.clickLink("/parent/child-without-boundary?type=error");
      await waitForAndAssert(page, app, "#parent-error", "Loader Error");
    });

    test("Throwing a render error to parent boundary", async ({ page }) => {
      let app = new PlaywrightFixture(appFixture, page);
      await app.goto("/parent");
      await app.clickLink("/parent/child-without-boundary?type=render");
      await waitForAndAssert(page, app, "#parent-error", "Render Error");
    });
  }
});

// Shorthand util to wait for an element to appear before asserting it
async function waitForAndAssert(
  page: Page,
  app: PlaywrightFixture,
  selector: string,
  match: string
) {
  await page.waitForSelector(selector);
  expect(await app.getHtml(selector)).toMatch(match);
}<|MERGE_RESOLUTION|>--- conflicted
+++ resolved
@@ -175,16 +175,12 @@
       let app = new PlaywrightFixture(appFixture, page);
       await app.goto("/parent");
       await app.clickLink("/parent/child-with-boundary");
-<<<<<<< HEAD
-      await waitForAndAssert(page, app, "#child-error", "CDN Error");
-=======
       await waitForAndAssert(
         page,
         app,
         "#child-error",
         "Unable to decode turbo-stream response"
       );
->>>>>>> 13d6d438
     });
   });
 
