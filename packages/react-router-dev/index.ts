--- conflicted
+++ resolved
@@ -7,9 +7,5 @@
   ServerBundlesFunction,
   VitePluginConfig,
 } from "./config";
-<<<<<<< HEAD
 export { defineRoutes, dataRoutes, fsRoutes } from "./config/routes";
-export { vitePlugin } from "./vite";
-=======
-export { vitePlugin, cloudflareDevProxyVitePlugin } from "./vite";
->>>>>>> 93442724
+export { vitePlugin, cloudflareDevProxyVitePlugin } from "./vite";